--- conflicted
+++ resolved
@@ -25,15 +25,7 @@
 
     Delete(Direction),
     InsertTab,
-<<<<<<< HEAD
     InsertChar(char)
-=======
-    InsertLine,
-    InsertChar(char),
-
-    Undo,
-    Redo,
->>>>>>> 4c66d902
 }
 
 enum EventStatus {
@@ -145,42 +137,9 @@
             Command::LineStart       => self.view.move_cursor_to_line_start(),
 
             // Editing
-<<<<<<< HEAD
             Command::Delete(dir)     => self.view.delete_char(dir),
             Command::InsertTab       => self.view.insert_tab(),
             Command::InsertChar(c)   => self.view.insert_char(c)
-=======
-            Command::Delete(dir)     => {
-                let Editor {ref mut log, ref mut view, .. } = *self;
-                let mut transaction = log.start(view.cursor_data);
-                view.delete_char(&mut transaction, dir);
-            },
-            Command::InsertTab       => {
-                let Editor {ref mut log, ref mut view, .. } = *self;
-                let mut transaction = log.start(view.cursor_data);
-                view.insert_tab(&mut transaction);
-            },
-            Command::InsertLine      => {
-                let Editor {ref mut log, ref mut view, .. } = *self;
-                let mut transaction = log.start(view.cursor_data);
-                view.insert_line(&mut transaction);
-            },
-            Command::InsertChar(c)   => {
-                let Editor {ref mut log, ref mut view, .. } = *self;
-                let mut transaction = log.start(view.cursor_data);
-                view.insert_char(&mut transaction, c);
-            },
-            Command::Redo => {
-                if let Some(entry) = self.log.redo() {
-                    self.view.replay(entry);
-                }
-            }
-            Command::Undo            => {
-                if let Some(entry) = self.log.undo() {
-                    self.view.replay(entry);
-                }
-            }
->>>>>>> 4c66d902
         }
         Response::Continue
     }
